--- conflicted
+++ resolved
@@ -1,5 +1,5 @@
 import numpy as np
-import torch
+from torch import Tensor, tensor
 
 available_sampling_types = ["usual", "symmetric", "negative", "zero"]
 
@@ -8,7 +8,7 @@
     return available_sampling_types
 
 
-def get_random_cob(range_cob: float, size: int, sampling_type: str = 'usual', requires_grad: bool=False) -> torch.Tensor:
+def get_random_cob(range_cob: float, size: int, sampling_type: str = 'usual', requires_grad: bool=False) -> Tensor:
     """
         Return random change of basis between -range_cob+1 and range_cob+1.
         'usual' - in interval [1-range_cob,1+range_cob]
@@ -34,17 +34,10 @@
     elif sampling_type == 'symmetric':
         samples = np.random.randint(0, 2, size=size)
         cob = np.zeros_like(samples, dtype=np.float)
-<<<<<<< HEAD
-        cob[samples == 1] = np.random.uniform(low=-1 - range_cob, high=-1 + range_cob, size=samples.sum())
-        cob[samples == 0] = np.random.uniform(low=1 - range_cob, high=1 + range_cob,
-                                              size=(len(samples) - samples.sum()))
-=======
         cob[samples == 1] = np.random.uniform(
             low=-1-range_cob, high=-1+range_cob, size=samples.sum())
         cob[samples == 0] = np.random.uniform(
             low=1-range_cob, high=1+range_cob, size=(len(samples) - samples.sum()))
-        return cob
->>>>>>> ac59b75f
 
     # Change of basis in interval [-1-range_cob,-1+range_cob]
     elif sampling_type == 'negative':
@@ -58,7 +51,7 @@
     else:
         raise ValueError("Sampling type is invalid")
 
-    return torch.tensor(cob, requires_grad=requires_grad)
+    return tensor(cob, requires_grad=requires_grad)
 
 
 if __name__ == '__main__':

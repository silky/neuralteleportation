--- conflicted
+++ resolved
@@ -4,48 +4,6 @@
 
 def get_random_cob(range_cob: int, size: int, sampling_type='usual') -> np.ndarray:
     """
-<<<<<<< HEAD
-        Return random change of basis between 1/range and range.
-        Half of samples are in [1/range, 1[ and other half is in ]1, range]
-    Args:
-        range (int): range for the change of basis.
-        size (int): size of the returned array.
-
-    Returns:
-        ndarray of size size.
-    """
-    samples = np.random.randint(0, 2, size=size)
-    cob = np.zeros_like(samples, dtype=np.float)
-    cob[samples == 1] = np.random.uniform(low=1 / range, high=1, size=samples.sum())
-    cob[samples == 0] = np.random.uniform(low=1, high=range, size=(len(samples) - samples.sum()))
-
-    return cob
-
-
-# def get_random_cob(range: int, size: int) -> np.ndarray:
-#     """
-#         Return random change of basis between -range+1 and range+1.
-#
-#     Args:
-#         range (int): range for the change of basis.
-#         size (int): size of the returned array.
-#
-#     Returns:
-#         ndarray of size size.
-#     """
-#     return np.random.uniform(low=-range, high=range, size=size).astype(np.float) + 1
-
-
-def get_random_cob(range: int, size: int, requires_grad=False):
-    x = (-range - range) * torch.rand(size) + range
-    if requires_grad:
-        x = x.requires_grad_()
-    return x
-
-if __name__ == '__main__':
-    cob = get_random_cob(10, 10, True)
-    print(cob)
-=======
         Return random change of basis between -range_cob+1 and range_cob+1.
         'usual' - in interval [1-range_cob,1+range_cob]
         'symmetric' - equally in intervals [-1-range_cob,-1+range_cob] and [1-range_cob,1+range_cob]
@@ -80,4 +38,13 @@
     # This will produce very big weights in the network. Use only if needed.
     elif sampling_type == 'zero':
         return np.random.uniform(low=-range_cob, high=range_cob, size=size).astype(np.float)
->>>>>>> 83fe09b0
+
+def get_torch_cob(range: int, size: int, requires_grad=False):
+    x = (-range - range) * torch.rand(size) + range
+    if requires_grad:
+        x = x.requires_grad_()
+    return x
+#
+# if __name__ == '__main__':
+#     cob = get_random_cob(10, 10, True)
+#     print(cob)
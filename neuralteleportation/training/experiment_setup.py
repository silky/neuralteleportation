import functools
from typing import Tuple, List, Callable, Dict, Union, Any

import torchvision.transforms as transforms
from torch import nn
from torchvision.datasets import VisionDataset, MNIST, CIFAR10, CIFAR100

from neuralteleportation.models.model_zoo import resnetcob, vggcob, densenetcob
from neuralteleportation.models.model_zoo.densenetcob import densenet121COB
from neuralteleportation.models.model_zoo.mlpcob import MLPCOB
from neuralteleportation.models.model_zoo.resnetcob import resnet18COB
from neuralteleportation.models.model_zoo.vggcob import vgg16COB
from torch.nn.modules import Flatten
from neuralteleportation.layers.layer_utils import swap_model_modules_for_COB_modules


def _default_vision_transform(func: Callable[[Callable], Any]):
    default_transform = transforms.ToTensor()

    @functools.wraps(func)
    def wrapper_vision_dataset(transform: Callable = None):
        return func(transform if transform else default_transform)

    return wrapper_vision_dataset


@_default_vision_transform
def get_mnist_datasets(transform=None) -> Tuple[VisionDataset, VisionDataset, VisionDataset]:
    train_set = MNIST('/tmp', train=True, download=True, transform=transform)
    val_set = MNIST('/tmp', train=False, download=True, transform=transform)
    test_set = MNIST('/tmp', train=False, download=True, transform=transform)
    return train_set, val_set, test_set


@_default_vision_transform
def get_cifar10_datasets(transform=None) -> Tuple[VisionDataset, VisionDataset, VisionDataset]:
    train_set = CIFAR10('/tmp', train=True, download=True, transform=transform)
    val_set = CIFAR10('/tmp', train=False, download=True, transform=transform)
    test_set = CIFAR10('/tmp', train=False, download=True, transform=transform)
    return train_set, val_set, test_set


@_default_vision_transform
def get_cifar100_datasets(transform=None) -> Tuple[VisionDataset, VisionDataset, VisionDataset]:
    train_set = CIFAR100('/tmp', train=True, download=True, transform=transform)
    val_set = CIFAR100('/tmp', train=False, download=True, transform=transform)
    test_set = CIFAR100('/tmp', train=False, download=True, transform=transform)
    return train_set, val_set, test_set


def _to_device(func: Callable[[], List[nn.Module]]):
    @functools.wraps(func)
    def wrapper_to_device(device: str = 'cpu'):
        return [module.to(device) for module in func()]

    return wrapper_to_device


@_to_device
def get_mnist_models() -> List[nn.Module]:
    return [
        MLPCOB(num_classes=10),
        vgg16COB(num_classes=10, input_channels=1),
        resnet18COB(num_classes=10, input_channels=1),
        densenet121COB(num_classes=10, input_channels=1),
    ]


@_to_device
def get_cifar10_models() -> List[nn.Module]:
    return [
        vgg16COB(num_classes=10, input_channels=3),
        resnet18COB(num_classes=10, input_channels=3),
        densenet121COB(num_classes=10, input_channels=3),
    ]


@_to_device
def get_cifar100_models() -> List[nn.Module]:
    return [
        vgg16COB(num_classes=100, input_channels=3),
        resnet18COB(num_classes=100, input_channels=3),
        densenet121COB(num_classes=100, input_channels=3),
    ]


<<<<<<< HEAD
=======
def get_cifar10_MLP() -> nn.Module:
    mlp_model = nn.Sequential(
        Flatten(),
        nn.Linear(3072, 1536),
        nn.ReLU(),
        nn.Linear(1536, 512),
        nn.ReLU(),
        nn.Linear(512, 256),
        nn.ReLU(),
        nn.Linear(256, 128),
        nn.ReLU(),
        nn.Linear(128, 64),
        nn.ReLU(),
        nn.Linear(64, 10)
    )

    mlp_model = swap_model_modules_for_COB_modules(mlp_model)
    return mlp_model


def get_cifar100_MLP() -> nn.Module:
    mlp_model = nn.Sequential(
        Flatten(),
        nn.Linear(3072, 1536),
        nn.ReLU(),
        nn.Linear(1536, 512),
        nn.ReLU(),
        nn.Linear(512, 256),
        nn.ReLU(),
        nn.Linear(256, 128),
        nn.ReLU(),
        nn.Linear(128, 64),
        nn.ReLU(),
        nn.Linear(64, 100)
    )

    mlp_model = swap_model_modules_for_COB_modules(mlp_model)
    return mlp_model


>>>>>>> 0ab088d1
def _get_model_factories() -> Dict[str, Union[Callable[..., nn.Module], nn.Module]]:
    model_modules = [resnetcob, densenetcob, vggcob]
    return {model_name: getattr(model_module, model_name)
            for model_module in model_modules
            for model_name in model_module.__all__}


def get_model_list() -> List[str]:
    return list(chain.from_iterable([__resnets__, __vggnets__, __densenets__]))

def get_model_names() -> List[str]:
    return list(_get_model_factories().keys())


def get_model_from_name(model_name: str, num_classes: int, input_channels: int) -> nn.Module:
    model_factories = _get_model_factories()
    if model_name not in model_factories:
        raise KeyError(f"{model_name} was not found in the model zoo")

    model_factory = model_factories[model_name]
    model = model_factory(pretrained=False, num_classes=num_classes, input_channels=input_channels)
    return model<|MERGE_RESOLUTION|>--- conflicted
+++ resolved
@@ -84,8 +84,6 @@
     ]
 
 
-<<<<<<< HEAD
-=======
 def get_cifar10_MLP() -> nn.Module:
     mlp_model = nn.Sequential(
         Flatten(),
@@ -126,7 +124,6 @@
     return mlp_model
 
 
->>>>>>> 0ab088d1
 def _get_model_factories() -> Dict[str, Union[Callable[..., nn.Module], nn.Module]]:
     model_modules = [resnetcob, densenetcob, vggcob]
     return {model_name: getattr(model_module, model_name)

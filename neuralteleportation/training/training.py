--- conflicted
+++ resolved
@@ -88,14 +88,9 @@
     pbar.close()
 
 
-<<<<<<< HEAD
-def test(model: nn.Module, dataset: Dataset, metrics: TrainingMetrics, config: TrainingConfig, eval_mode: bool = True):
-=======
 def test(model: nn.Module, dataset: Dataset, metrics: TrainingMetrics, config: TrainingConfig) -> Dict[str, Any]:
->>>>>>> b0d84768
     test_loader = DataLoader(dataset, batch_size=config.batch_size)
-    if eval_mode:
-        model.eval()
+    model.eval()
     results = defaultdict(list)
     pbar = tqdm(enumerate(test_loader))
     with torch.no_grad():

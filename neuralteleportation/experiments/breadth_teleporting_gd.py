from copy import deepcopy
from dataclasses import dataclass
from typing import Dict, Tuple, Union

import torch.optim as optim
from torch import nn
from torch.optim.optimizer import Optimizer
from torch.utils.data import DataLoader, Dataset

from neuralteleportation.neuralteleportationmodel import NeuralTeleportationModel
from neuralteleportation.training.config import TrainingMetrics, TrainingConfig
from neuralteleportation.training.training import test, train_epoch


@dataclass
class TeleportationTrainingConfig(TrainingConfig):
    input_shape: Tuple[int, int, int] = (1, 28, 28)
    starting_epoch: int = 1
    teleport_every_n_epochs: int = 2
    num_teleportations: int = 1


def train(model: Union[nn.Module, Tuple[str, nn.Module]], train_dataset: Dataset, metrics: TrainingMetrics,
          config: TeleportationTrainingConfig, val_dataset: Dataset = None, optimizer: Optimizer = None) \
        -> Dict[str, nn.Module]:
    # If the model is not named (at the first iteration), initialize its name based on its class
    if type(model) is tuple:
        model_name, model = model
    else:
        model_name = model.__class__.__name__

    # Initialize an optimizer if there isn't already one
    if optimizer is None:
        optimizer = optim.SGD(model.parameters(), lr=config.lr)

    train_loader = DataLoader(train_dataset, batch_size=config.batch_size)

    # Always move model to GPU before training
    model.cuda()

    stopping_epoch = min(config.starting_epoch + config.teleport_every_n_epochs, config.epochs + 1)
    for epoch in range(config.starting_epoch, stopping_epoch):
        print(f'Training epoch {epoch} for {model_name} ...')
        train_epoch(model, metrics.criterion, optimizer, train_loader, epoch, device=config.device)
        if val_dataset:
            val_res = test(model, val_dataset, metrics, config)
            print("Validation: {}".format(val_res))

    # Always move model off-GPU after training
    model.cpu()

    # Update new starting epoch for the next iteration of model training
    config.starting_epoch += config.teleport_every_n_epochs

    # Determine if training has reached its end
    # TODO Add test for convergence
    is_train_end = config.starting_epoch >= config.epochs + 1

    if is_train_end:
        trained_models = {f'{model_name}_0': model}
    else:
        # Teleport the model and train each teleportation recursively
        trained_models = _teleport_and_train((model_name, model), train_dataset, metrics, config, optimizer,
                                             val_dataset=val_dataset)

    return trained_models


def _teleport_and_train(model: Tuple[str, nn.Module], train_dataset: Dataset, metrics: TrainingMetrics,
                        config: TeleportationTrainingConfig, optimizer: Optimizer, val_dataset: Dataset = None) \
        -> Dict[str, nn.Module]:
    model_name, model = model

    # Teleport the model to obtain N different models corresponding to the same function
    # NOTE: The input shape passed to `NeuralTeleportationModel` must take into account the batch dimension
<<<<<<< HEAD
    teleportation_model = NeuralTeleportationModel(network=deepcopy(model), input_shape=(1,) + config.input_shape)
    teleported_models = [deepcopy(teleportation_model.random_teleport(cob_range=config.cob_range,
                                                                      sampling_type=config.cob_sampling).network)
=======
    teleportation_model = NeuralTeleportationModel(network=model, input_shape=(2,) + config.input_shape)
    teleported_models = [deepcopy(teleportation_model).random_teleport().network
>>>>>>> 410f501c
                         for _ in range(config.num_teleportations)]

    # Call recursively the training algorithm on teleported models, with less epochs left to perform
    # The non-teleported model uses the previous training iterations' optimizer,
    # and the teleported models initialize new optimizers (with the new models' parameters)
    trained_models = train((f'{model_name}_0', model), train_dataset, metrics, deepcopy(config),
                           val_dataset=val_dataset, optimizer=optimizer)
    for idx, teleported_model in enumerate(teleported_models, 1):
        trained_teleportations = train((f'{model_name}_{idx}', teleported_model), train_dataset, metrics,
                                       deepcopy(config), val_dataset=val_dataset)
        trained_models.update(trained_teleportations)

    return trained_models


if __name__ == '__main__':
    from neuralteleportation.training.experiment_setup import get_cifar10_models, get_cifar10_datasets
    from neuralteleportation.metrics import accuracy
    from neuralteleportation.training.experiment_run import run_multi_output_training

    metrics = TrainingMetrics(nn.CrossEntropyLoss(), [accuracy])

    # Run on CIFAR10
    cifar10_train, cifar10_val, cifar10_test = get_cifar10_datasets()
    config = TeleportationTrainingConfig(input_shape=(3, 32, 32), device='cuda')
    run_multi_output_training(train, get_cifar10_models(), config, metrics,
                              cifar10_train, cifar10_test, val_set=cifar10_val)<|MERGE_RESOLUTION|>--- conflicted
+++ resolved
@@ -73,14 +73,9 @@
 
     # Teleport the model to obtain N different models corresponding to the same function
     # NOTE: The input shape passed to `NeuralTeleportationModel` must take into account the batch dimension
-<<<<<<< HEAD
-    teleportation_model = NeuralTeleportationModel(network=deepcopy(model), input_shape=(1,) + config.input_shape)
-    teleported_models = [deepcopy(teleportation_model.random_teleport(cob_range=config.cob_range,
-                                                                      sampling_type=config.cob_sampling).network)
-=======
     teleportation_model = NeuralTeleportationModel(network=model, input_shape=(2,) + config.input_shape)
-    teleported_models = [deepcopy(teleportation_model).random_teleport().network
->>>>>>> 410f501c
+    teleported_models = [deepcopy(teleportation_model).random_teleport(cob_range=config.cob_range,
+                                                                      sampling_type=config.cob_sampling).network
                          for _ in range(config.num_teleportations)]
 
     # Call recursively the training algorithm on teleported models, with less epochs left to perform

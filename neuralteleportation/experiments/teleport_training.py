import copy
import itertools
import math
import os
from pathlib import Path

# Necessary to import Comet first to use Comet's auto logging facility and
# to avoid "Please import comet before importing these modules" error.
# (see ref: https://www.comet.ml/docs/python-sdk/warnings-errors/)
import comet_ml  # noqa
import torch
import torch.optim as optim
import yaml
from torch import nn
from torch.cuda import is_available as cuda_avail

from neuralteleportation.metrics import accuracy, accuracy_top5
from neuralteleportation.training.config import TrainingMetrics, TrainingConfig
from neuralteleportation.training.experiment_run import run_model
from neuralteleportation.training.experiment_setup import get_model, get_dataset_subsets
from neuralteleportation.training.teleport import optim as teleport_optim
from neuralteleportation.training.teleport.optim import OptimalTeleportationTrainingConfig
from neuralteleportation.training.teleport.pseudo import PseudoTeleportationTrainingConfig
from neuralteleportation.training.teleport.random import RandomTeleportationTrainingConfig
from neuralteleportation.utils.itertools import dict_values_product
from neuralteleportation.utils.logger import init_comet_experiment, CsvLogger
from neuralteleportation.utils.pathutils import get_nonexistent_path

__training_configs__ = {"no_teleport": TrainingConfig,
                        "random": RandomTeleportationTrainingConfig,
                        "optim": OptimalTeleportationTrainingConfig,
                        "pseudo": PseudoTeleportationTrainingConfig}


def run_experiment(config_path: Path, comet_config: Path, out_root: Path, data_root_dir: Path = None) -> None:
    with open(str(config_path), 'r') as stream:
        config = yaml.safe_load(stream)

    # Setup metrics to compute
    metrics = TrainingMetrics(nn.CrossEntropyLoss(), [accuracy, accuracy_top5])

    # Get training params
    all_training_params = config["training_params"] if isinstance(config["training_params"], list) else [
        config["training_params"]]

    # datasets
    for dataset_name in config["datasets"]:
        dataset_kwargs = {}
        if data_root_dir is not None:
            dataset_kwargs.update(root=data_root_dir, download=False)
        train_set, val_set, test_set = get_dataset_subsets(dataset_name, **dataset_kwargs)

<<<<<<< HEAD
        # models
        for model_obj in config["models"]:
            model_obj = copy.deepcopy(model_obj)
            model_kwargs = {}
            model_name = model_obj
            if not isinstance(model_obj, str):
                model_name = model_obj.pop("cls")
                model_kwargs = model_obj
            # initalizers
            for initializer in config["initializers"]:
=======
        for training_params in all_training_params:

            # models
            for model_name in config["models"]:

>>>>>>> 3c7880de
                # optimizers
                for optimizer_kwargs in config["optimizers"]:
                    optimizer_kwargs = copy.deepcopy(optimizer_kwargs)
                    optimizer_name = optimizer_kwargs.pop("cls")
                    lr_scheduler_kwargs = optimizer_kwargs.pop("lr_scheduler", None)
                    has_scheduler = False
                    if lr_scheduler_kwargs:
                        lr_scheduler_name = lr_scheduler_kwargs.pop("cls")
                        lr_scheduler_interval = lr_scheduler_kwargs.pop("interval", "epoch")
                        if "lr_lambda" in lr_scheduler_kwargs.keys():
                            # WARNING: Take care of what you pass in as lr_lambda as the string is directly evaluated
                            # This is needed to transform lambda functions defined as strings to a python callable
                            lr_scheduler_kwargs["lr_lambda"] = eval(lr_scheduler_kwargs.pop("lr_lambda"))
<<<<<<< HEAD
=======

                        if "steps_per_epoch" in lr_scheduler_kwargs.keys():
                            steps = len(train_set) / training_params['batch_size']
                            lr_scheduler_kwargs['steps_per_epoch'] = math.floor(steps) \
                                if training_params['drop_last_batch'] else math.ceil(steps)

>>>>>>> 3c7880de
                        has_scheduler = True

                    # teleport configuration
                    for teleport, teleport_config_kwargs in config["teleportations"].items():

                        # w/o teleport configuration
                        if teleport == "no_teleport":
                            training_config_cls = __training_configs__["no_teleport"]
                            # Ensure config collections are iterable, even if no config was defined
                            # This is done to simplify the generation of the configuration matrix
                            teleport_config_kwargs, teleport_mode_configs = {}, [(training_config_cls, {})]

                        # w/ teleport configuration
                        else:  # teleport == "teleport"
                            # Copy the config to play around with its content without affecting the config loaded in memory
                            teleport_config_kwargs = copy.deepcopy(teleport_config_kwargs)

                            teleport_mode_obj = teleport_config_kwargs.pop("mode")
                            teleport_mode_configs = []
                            for teleport_mode, teleport_mode_config_kwargs in teleport_mode_obj.items():
                                training_config_cls = __training_configs__[teleport_mode]
                                if teleport_mode == "optim":
                                    teleport_mode_config_kwargs["optim_metric"] = [
                                        getattr(teleport_optim, metric) for metric
                                        in teleport_mode_config_kwargs.pop("metric")
                                    ]

                                # Ensure config collections are iterable, even if no config was defined
                                # This is done to simplify the generation of the configuration matrix
                                if teleport_mode_config_kwargs is None:
                                    teleport_mode_config_kwargs = {}

<<<<<<< HEAD
                                for teleport_mode_single_config_kwargs in dict_values_product(teleport_mode_config_kwargs):
                                    teleport_mode_configs.append((training_config_cls, teleport_mode_single_config_kwargs))
=======
                                for teleport_mode_single_config_kwargs in dict_values_product(
                                        teleport_mode_config_kwargs):
                                    teleport_mode_configs.append(
                                        (training_config_cls, teleport_mode_single_config_kwargs))
>>>>>>> 3c7880de

                        # generate matrix of training configuration
                        # (cartesian product of values for each training config kwarg)
                        teleport_configs = dict_values_product(teleport_config_kwargs)
                        config_matrix = itertools.product(teleport_configs, teleport_mode_configs)

                        # Iterate over different possible training configurations
                        for teleport_config_kwargs, (training_config_cls, teleport_mode_config_kwargs) in config_matrix:
<<<<<<< HEAD
                            num_runs = int(config["runs_per_config"]) if "runs_per_config" in config.keys() else 1
                            for _ in range(num_runs):
                                comet_experiment = init_comet_experiment(comet_config)
                                experiment_path = out_root / comet_experiment.get_key()
                                training_config = training_config_cls(
                                    optimizer=(optimizer_name, optimizer_kwargs),
                                    lr_scheduler=(lr_scheduler_name, lr_scheduler_interval, lr_scheduler_kwargs) if has_scheduler else None,
                                    device='cuda',
                                    comet_logger=comet_experiment,
                                    exp_logger=CsvLogger(experiment_path),
                                    **training_params,
                                    **teleport_config_kwargs,
                                    **teleport_mode_config_kwargs,
                                )

                                # Run experiment (setting up a new model and optimizer for each experiment)
                                model = get_model(dataset_name, model_name, device=training_config.device,
                                                initializer=initializer, **model_kwargs)
                                comet_experiment.log_parameter(name="initializer", value=[initializer])
                                optimizer = getattr(optim, optimizer_name)(model.parameters(), **optimizer_kwargs)
                                lr_scheduler = None
                                if has_scheduler:
                                    lr_scheduler = getattr(optim.lr_scheduler, lr_scheduler_name)(optimizer, **lr_scheduler_kwargs)
                                run_model(model, training_config, metrics,
                                        train_set, test_set, val_set=val_set,
                                        optimizer=optimizer, lr_scheduler=lr_scheduler)
=======
                            comet_experiment = init_comet_experiment(comet_config) if os.path.isfile(
                                        comet_config) else None
                            experiment_path = out_root / comet_experiment.get_key()  # FIXME don't rely on comet
                            training_config = training_config_cls(
                                optimizer=(optimizer_name, optimizer_kwargs),
                                lr_scheduler=(lr_scheduler_name, lr_scheduler_interval, lr_scheduler_kwargs) if has_scheduler else None,
                                device='cuda' if cuda_avail() else 'cpu',
                                comet_logger=comet_experiment,
                                exp_logger=CsvLogger(experiment_path),
                                **training_params,
                                **teleport_config_kwargs,
                                **teleport_mode_config_kwargs,
                            )

                            # Run experiment (setting up a new model and optimizer for each experiment)
                            model = get_model(dataset_name, model_name, device=training_config.device)
                            optimizer = getattr(optim, optimizer_name)(model.parameters(), **optimizer_kwargs)
                            lr_scheduler = None
                            if has_scheduler:
                                lr_scheduler = getattr(optim.lr_scheduler, lr_scheduler_name)(optimizer,
                                                                                              **lr_scheduler_kwargs)
                            run_model(model, training_config, metrics,
                                      train_set, test_set, val_set=val_set,
                                      optimizer=optimizer, lr_scheduler=lr_scheduler)

                            if experiment_path:

                                if teleport != 'no_teleport' and 'optim_metric' in teleport_mode_config_kwargs.keys():
                                    teleport_info = teleport_mode_config_kwargs['optim_metric'].__name__
                                else:
                                    teleport_info = '_' + teleport_mode if teleport != 'no_teleport' else ''  # FIXME

                                lr_scheduler_info = '_' + lr_scheduler_name if has_scheduler else ''

                                filename = "{}_{}-{}_{}-{}{}{}.pt".format(model_name, dataset_name,
                                                                          training_config.batch_size,
                                                                          optimizer_name, optimizer_kwargs['lr'],
                                                                          lr_scheduler_info, teleport_info
                                                                          )

                                filename = get_nonexistent_path(os.path.join(experiment_path, filename), mkdir=False)

                                torch.save(model.state_dict(), filename)

                                # Save training config with same name as weights
                                training_config.comet_logger = None # set to None to avoid error when dumping.
                                with open(os.path.splitext(filename)[0] + '.yml', 'w') as f:
                                    yaml.dump(training_config, f, indent=0)
>>>>>>> 3c7880de


def main():
    default_out_root = Path('./out')

    from argparse import ArgumentParser
    parser = ArgumentParser(
        description="Run an arbitrary series of experiments training neural networks using teleportations")
    parser.add_argument("config", type=Path,
                        help="Path to the YAML file describing the configuration matrix of the experiments to run")
    parser.add_argument("--comet_config", type=Path, default=Path(".comet.config"),
                        help="Path to the Comet config file indicating how to log the experiments")
    parser.add_argument("--data_root_dir", type=Path,
                        help="Root directory of data inside which each dataset creates its own directory. "
                             "This option is useful in case the datasets must be pre-downloaded to a known location "
                             "(e.g. when working on a cluster with no internet access).")
    parser.add_argument("--out_root_dir", type=Path, default=default_out_root,
                        help="Root directory where the outputs of the training will be stored (e.g. metrics).")
    args = parser.parse_args()

    # Manage output directory (for metrics)
    if args.out_root_dir == default_out_root:
        print(f'WARNING: Writing outputs (metrics) in {default_out_root}. You should probably set --out_root_dir.')
    print(f'INFO: Using output root dir: {args.out_root_dir}')
    args.out_root_dir.mkdir(parents=True, exist_ok=True)

    run_experiment(args.config, args.comet_config, data_root_dir=args.data_root_dir, out_root=args.out_root_dir)


if __name__ == '__main__':
    main()<|MERGE_RESOLUTION|>--- conflicted
+++ resolved
@@ -49,173 +49,127 @@
         if data_root_dir is not None:
             dataset_kwargs.update(root=data_root_dir, download=False)
         train_set, val_set, test_set = get_dataset_subsets(dataset_name, **dataset_kwargs)
-
-<<<<<<< HEAD
-        # models
-        for model_obj in config["models"]:
-            model_obj = copy.deepcopy(model_obj)
-            model_kwargs = {}
-            model_name = model_obj
-            if not isinstance(model_obj, str):
-                model_name = model_obj.pop("cls")
-                model_kwargs = model_obj
-            # initalizers
-            for initializer in config["initializers"]:
-=======
         for training_params in all_training_params:
-
             # models
-            for model_name in config["models"]:
-
->>>>>>> 3c7880de
-                # optimizers
-                for optimizer_kwargs in config["optimizers"]:
-                    optimizer_kwargs = copy.deepcopy(optimizer_kwargs)
-                    optimizer_name = optimizer_kwargs.pop("cls")
-                    lr_scheduler_kwargs = optimizer_kwargs.pop("lr_scheduler", None)
-                    has_scheduler = False
-                    if lr_scheduler_kwargs:
-                        lr_scheduler_name = lr_scheduler_kwargs.pop("cls")
-                        lr_scheduler_interval = lr_scheduler_kwargs.pop("interval", "epoch")
-                        if "lr_lambda" in lr_scheduler_kwargs.keys():
-                            # WARNING: Take care of what you pass in as lr_lambda as the string is directly evaluated
-                            # This is needed to transform lambda functions defined as strings to a python callable
-                            lr_scheduler_kwargs["lr_lambda"] = eval(lr_scheduler_kwargs.pop("lr_lambda"))
-<<<<<<< HEAD
-=======
-
-                        if "steps_per_epoch" in lr_scheduler_kwargs.keys():
-                            steps = len(train_set) / training_params['batch_size']
-                            lr_scheduler_kwargs['steps_per_epoch'] = math.floor(steps) \
-                                if training_params['drop_last_batch'] else math.ceil(steps)
-
->>>>>>> 3c7880de
-                        has_scheduler = True
-
-                    # teleport configuration
-                    for teleport, teleport_config_kwargs in config["teleportations"].items():
-
-                        # w/o teleport configuration
-                        if teleport == "no_teleport":
-                            training_config_cls = __training_configs__["no_teleport"]
-                            # Ensure config collections are iterable, even if no config was defined
-                            # This is done to simplify the generation of the configuration matrix
-                            teleport_config_kwargs, teleport_mode_configs = {}, [(training_config_cls, {})]
-
-                        # w/ teleport configuration
-                        else:  # teleport == "teleport"
-                            # Copy the config to play around with its content without affecting the config loaded in memory
-                            teleport_config_kwargs = copy.deepcopy(teleport_config_kwargs)
-
-                            teleport_mode_obj = teleport_config_kwargs.pop("mode")
-                            teleport_mode_configs = []
-                            for teleport_mode, teleport_mode_config_kwargs in teleport_mode_obj.items():
-                                training_config_cls = __training_configs__[teleport_mode]
-                                if teleport_mode == "optim":
-                                    teleport_mode_config_kwargs["optim_metric"] = [
-                                        getattr(teleport_optim, metric) for metric
-                                        in teleport_mode_config_kwargs.pop("metric")
-                                    ]
-
+            for model_obj in config["models"]:
+                model_obj = copy.deepcopy(model_obj)
+                model_kwargs = {}
+                model_name = model_obj
+                if not isinstance(model_obj, str):
+                    model_name = model_obj.pop("cls")
+                    model_kwargs = model_obj
+                # initalizers
+                for initializer in config["initializers"]:
+                    # optimizers
+                    for optimizer_kwargs in config["optimizers"]:
+                        optimizer_kwargs = copy.deepcopy(optimizer_kwargs)
+                        optimizer_name = optimizer_kwargs.pop("cls")
+                        lr_scheduler_kwargs = optimizer_kwargs.pop("lr_scheduler", None)
+                        has_scheduler = False
+                        if lr_scheduler_kwargs:
+                            lr_scheduler_name = lr_scheduler_kwargs.pop("cls")
+                            lr_scheduler_interval = lr_scheduler_kwargs.pop("interval", "epoch")
+                            if "lr_lambda" in lr_scheduler_kwargs.keys():
+                                # WARNING: Take care of what you pass in as lr_lambda as the string is directly evaluated
+                                # This is needed to transform lambda functions defined as strings to a python callable
+                                lr_scheduler_kwargs["lr_lambda"] = eval(lr_scheduler_kwargs.pop("lr_lambda"))
+
+                            if "steps_per_epoch" in lr_scheduler_kwargs.keys():
+                                steps = len(train_set) / training_params['batch_size']
+                                lr_scheduler_kwargs['steps_per_epoch'] = math.floor(steps) \
+                                    if training_params['drop_last_batch'] else math.ceil(steps)
+
+                            has_scheduler = True
+
+                        # teleport configuration
+                        for teleport, teleport_config_kwargs in config["teleportations"].items():
+
+                            # w/o teleport configuration
+                            if teleport == "no_teleport":
+                                training_config_cls = __training_configs__["no_teleport"]
                                 # Ensure config collections are iterable, even if no config was defined
                                 # This is done to simplify the generation of the configuration matrix
-                                if teleport_mode_config_kwargs is None:
-                                    teleport_mode_config_kwargs = {}
-
-<<<<<<< HEAD
-                                for teleport_mode_single_config_kwargs in dict_values_product(teleport_mode_config_kwargs):
-                                    teleport_mode_configs.append((training_config_cls, teleport_mode_single_config_kwargs))
-=======
-                                for teleport_mode_single_config_kwargs in dict_values_product(
-                                        teleport_mode_config_kwargs):
-                                    teleport_mode_configs.append(
-                                        (training_config_cls, teleport_mode_single_config_kwargs))
->>>>>>> 3c7880de
-
-                        # generate matrix of training configuration
-                        # (cartesian product of values for each training config kwarg)
-                        teleport_configs = dict_values_product(teleport_config_kwargs)
-                        config_matrix = itertools.product(teleport_configs, teleport_mode_configs)
-
-                        # Iterate over different possible training configurations
-                        for teleport_config_kwargs, (training_config_cls, teleport_mode_config_kwargs) in config_matrix:
-<<<<<<< HEAD
-                            num_runs = int(config["runs_per_config"]) if "runs_per_config" in config.keys() else 1
-                            for _ in range(num_runs):
-                                comet_experiment = init_comet_experiment(comet_config)
-                                experiment_path = out_root / comet_experiment.get_key()
-                                training_config = training_config_cls(
-                                    optimizer=(optimizer_name, optimizer_kwargs),
-                                    lr_scheduler=(lr_scheduler_name, lr_scheduler_interval, lr_scheduler_kwargs) if has_scheduler else None,
-                                    device='cuda',
-                                    comet_logger=comet_experiment,
-                                    exp_logger=CsvLogger(experiment_path),
-                                    **training_params,
-                                    **teleport_config_kwargs,
-                                    **teleport_mode_config_kwargs,
-                                )
-
-                                # Run experiment (setting up a new model and optimizer for each experiment)
-                                model = get_model(dataset_name, model_name, device=training_config.device,
-                                                initializer=initializer, **model_kwargs)
-                                comet_experiment.log_parameter(name="initializer", value=[initializer])
-                                optimizer = getattr(optim, optimizer_name)(model.parameters(), **optimizer_kwargs)
-                                lr_scheduler = None
-                                if has_scheduler:
-                                    lr_scheduler = getattr(optim.lr_scheduler, lr_scheduler_name)(optimizer, **lr_scheduler_kwargs)
-                                run_model(model, training_config, metrics,
-                                        train_set, test_set, val_set=val_set,
-                                        optimizer=optimizer, lr_scheduler=lr_scheduler)
-=======
-                            comet_experiment = init_comet_experiment(comet_config) if os.path.isfile(
-                                        comet_config) else None
-                            experiment_path = out_root / comet_experiment.get_key()  # FIXME don't rely on comet
-                            training_config = training_config_cls(
-                                optimizer=(optimizer_name, optimizer_kwargs),
-                                lr_scheduler=(lr_scheduler_name, lr_scheduler_interval, lr_scheduler_kwargs) if has_scheduler else None,
-                                device='cuda' if cuda_avail() else 'cpu',
-                                comet_logger=comet_experiment,
-                                exp_logger=CsvLogger(experiment_path),
-                                **training_params,
-                                **teleport_config_kwargs,
-                                **teleport_mode_config_kwargs,
-                            )
-
-                            # Run experiment (setting up a new model and optimizer for each experiment)
-                            model = get_model(dataset_name, model_name, device=training_config.device)
-                            optimizer = getattr(optim, optimizer_name)(model.parameters(), **optimizer_kwargs)
-                            lr_scheduler = None
-                            if has_scheduler:
-                                lr_scheduler = getattr(optim.lr_scheduler, lr_scheduler_name)(optimizer,
-                                                                                              **lr_scheduler_kwargs)
-                            run_model(model, training_config, metrics,
-                                      train_set, test_set, val_set=val_set,
-                                      optimizer=optimizer, lr_scheduler=lr_scheduler)
-
-                            if experiment_path:
-
-                                if teleport != 'no_teleport' and 'optim_metric' in teleport_mode_config_kwargs.keys():
-                                    teleport_info = teleport_mode_config_kwargs['optim_metric'].__name__
-                                else:
-                                    teleport_info = '_' + teleport_mode if teleport != 'no_teleport' else ''  # FIXME
-
-                                lr_scheduler_info = '_' + lr_scheduler_name if has_scheduler else ''
-
-                                filename = "{}_{}-{}_{}-{}{}{}.pt".format(model_name, dataset_name,
-                                                                          training_config.batch_size,
-                                                                          optimizer_name, optimizer_kwargs['lr'],
-                                                                          lr_scheduler_info, teleport_info
-                                                                          )
-
-                                filename = get_nonexistent_path(os.path.join(experiment_path, filename), mkdir=False)
-
-                                torch.save(model.state_dict(), filename)
-
-                                # Save training config with same name as weights
-                                training_config.comet_logger = None # set to None to avoid error when dumping.
-                                with open(os.path.splitext(filename)[0] + '.yml', 'w') as f:
-                                    yaml.dump(training_config, f, indent=0)
->>>>>>> 3c7880de
+                                teleport_config_kwargs, teleport_mode_configs = {}, [(training_config_cls, {})]
+
+                            # w/ teleport configuration
+                            else:  # teleport == "teleport"
+                                # Copy the config to play around with its content without affecting the config loaded in memory
+                                teleport_config_kwargs = copy.deepcopy(teleport_config_kwargs)
+
+                                teleport_mode_obj = teleport_config_kwargs.pop("mode")
+                                teleport_mode_configs = []
+                                for teleport_mode, teleport_mode_config_kwargs in teleport_mode_obj.items():
+                                    training_config_cls = __training_configs__[teleport_mode]
+                                    if teleport_mode == "optim":
+                                        teleport_mode_config_kwargs["optim_metric"] = [
+                                            getattr(teleport_optim, metric) for metric
+                                            in teleport_mode_config_kwargs.pop("metric")
+                                        ]
+
+                                    # Ensure config collections are iterable, even if no config was defined
+                                    # This is done to simplify the generation of the configuration matrix
+                                    if teleport_mode_config_kwargs is None:
+                                        teleport_mode_config_kwargs = {}
+
+                                    for teleport_mode_single_config_kwargs in dict_values_product(teleport_mode_config_kwargs):
+                                        teleport_mode_configs.append((training_config_cls, teleport_mode_single_config_kwargs))
+
+                            # generate matrix of training configuration
+                            # (cartesian product of values for each training config kwarg)
+                            teleport_configs = dict_values_product(teleport_config_kwargs)
+                            config_matrix = itertools.product(teleport_configs, teleport_mode_configs)
+
+                            # Iterate over different possible training configurations
+                            for teleport_config_kwargs, (training_config_cls, teleport_mode_config_kwargs) in config_matrix:
+                                num_runs = int(config["runs_per_config"]) if "runs_per_config" in config.keys() else 1
+                                for _ in range(num_runs):
+                                    comet_experiment = init_comet_experiment(comet_config) if os.path.isfile(comet_config) else None
+                                    experiment_path = out_root / comet_experiment.get_key()  # FIXME don't rely on comet
+                                    training_config = training_config_cls(
+                                        optimizer=(optimizer_name, optimizer_kwargs),
+                                        lr_scheduler=(lr_scheduler_name, lr_scheduler_interval, lr_scheduler_kwargs) if has_scheduler else None,
+                                        device='cuda' if cuda_avail() else 'cpu',
+                                        comet_logger=comet_experiment,
+                                        exp_logger=CsvLogger(experiment_path),
+                                        **training_params,
+                                        **teleport_config_kwargs,
+                                        **teleport_mode_config_kwargs,
+                                    )
+
+                                    # Run experiment (setting up a new model and optimizer for each experiment)
+                                    model = get_model(dataset_name, model_name, device=training_config.device,
+                                                    initializer=initializer, **model_kwargs)
+                                    comet_experiment.log_parameter(name="initializer", value=[initializer])
+                                    optimizer = getattr(optim, optimizer_name)(model.parameters(), **optimizer_kwargs)
+                                    lr_scheduler = None
+                                    if has_scheduler:
+                                        lr_scheduler = getattr(optim.lr_scheduler, lr_scheduler_name)(optimizer, **lr_scheduler_kwargs)
+                                    run_model(model, training_config, metrics,
+                                            train_set, test_set, val_set=val_set,
+                                            optimizer=optimizer, lr_scheduler=lr_scheduler)
+                                    if experiment_path:
+
+                                        if teleport != 'no_teleport' and 'optim_metric' in teleport_mode_config_kwargs.keys():
+                                            teleport_info = teleport_mode_config_kwargs['optim_metric'].__name__
+                                        else:
+                                            teleport_info = '_' + teleport_mode if teleport != 'no_teleport' else ''  # FIXME
+
+                                        lr_scheduler_info = '_' + lr_scheduler_name if has_scheduler else ''
+
+                                        filename = "{}_{}-{}_{}-{}{}{}.pt".format(model_name, dataset_name,
+                                                                                training_config.batch_size,
+                                                                                optimizer_name, optimizer_kwargs['lr'],
+                                                                                lr_scheduler_info, teleport_info
+                                                                                )
+
+                                        filename = get_nonexistent_path(os.path.join(experiment_path, filename), mkdir=False)
+
+                                        torch.save(model.state_dict(), filename)
+
+                                        # Save training config with same name as weights
+                                        training_config.comet_logger = None # set to None to avoid error when dumping.
+                                        with open(os.path.splitext(filename)[0] + '.yml', 'w') as f:
+                                            yaml.dump(training_config, f, indent=0)
 
 
 def main():

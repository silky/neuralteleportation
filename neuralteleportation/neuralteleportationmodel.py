from typing import Tuple, Callable, Union, List

import numpy as np
import torch
import torch.nn as nn

from neuralteleportation.layers.neuron import NeuronLayerMixin
from neuralteleportation.changeofbasisutils import get_random_cob
from neuralteleportation.network_graph import NetworkGrapher
from neuralteleportation.layers.merge import Add, Concat


class NeuralTeleportationModel(nn.Module):
    """
        NeuralTelportationModel allows the teleportation of a nn.Module.

    Args:
        network (nn.Module):  Network to be wrapped for teleportation.
        input_shape (tuple): input shape used to compute the network graph.
    """

    def __init__(self, network: nn.Module, input_shape: Tuple) -> None:
        super(NeuralTeleportationModel, self).__init__()
        self.network = network

        device = next(self.network.parameters()).device
        sample_input = torch.rand(input_shape).to(device)

        self.grapher = NetworkGrapher(network, sample_input)
        self.graph = self.grapher.get_graph()

    def forward(self, x):
        return self.network(x)

<<<<<<< HEAD
    def initialize_cob(self):
        size = 0
        neuron_layers = self.get_neuron_layers()
        for i in range(len(neuron_layers) - 1):
            size += neuron_layers[i].out_features

        cob = torch.ones(size)

        self.set_change_of_basis(cob)
        self.apply_cob()

    def generate_random_cob(self, cob_range=10):
        size = 0
        neuron_layers = self.get_neuron_layers()
        for i in range(len(neuron_layers) - 1):
            size += neuron_layers[i].out_features

        return get_random_cob(range=cob_range, size=size, requires_grad=True)

    def get_random_change_of_basis(self, basis_range=10):
=======
    def get_random_change_of_basis(self, basis_range=0.5, sampling_type='usual'):
>>>>>>> 96a95446
        """
          Compute random change of basis for every layer in the network.
        """

        current_cob = None  # Cob for last neuron layer to be applied following to non-neuron layers ie. Activations

        for i, layer in enumerate(self.graph):
            if isinstance(layer['module'], NeuronLayerMixin):
                # Check if this is the last neuron layer
                if not np.array([isinstance(l['module'], NeuronLayerMixin) for l in self.graph[i + 1:]]).any():
                    current_cob = layer['module'].get_output_cob()

                # Check if this is the first neuron layer
                elif not np.array([isinstance(l['module'], NeuronLayerMixin) for l in self.graph[:i]]).any():
                    initial_cob = layer['module'].get_input_cob()
                    layer['prev_cob'] = initial_cob

                    # Apply change of basis for all previous layers.
                    for l in self.graph[:i]:
                        l['prev_cob'] = initial_cob
                        l['cob'] = initial_cob
                    current_cob = layer['module'].get_cob(basis_range=basis_range, sampling_type=sampling_type)
                else:
                    current_cob = layer['module'].get_cob(basis_range=basis_range, sampling_type=sampling_type)

            if isinstance(layer['module'], Add):
                connection_layer_index = min(layer['in'])  # Get the first layer

                if not np.array([isinstance(l['module'], NeuronLayerMixin) for l in self.graph[i + 1:]]).any():
                    '''If there is no layer after, previous layer must be ones. '''
                    raise ValueError("NOT SUPPORTED YET: Must have neuron layer after residual connection")

                current_cob = self.graph[connection_layer_index]['cob']

            if isinstance(layer['module'], Concat):
                '''If the layer is concatenation the change of basis for this layer is the concatenation of all change
                   of basis of previous connected layers.
                '''
                previous_layer_indexes = self.graph[i]['in']
                current_cob = np.concatenate([self.graph[j]['cob'] for j in previous_layer_indexes])

            if i > 0:
                # if multiple inputs, get input that is i-1 else get the first input
                input_layer_index = max(layer['in'])
                layer['prev_cob'] = self.graph[input_layer_index]['cob']

            layer['cob'] = current_cob

    def random_teleport(self, cob_range=0.5, sampling_type='usual'):
        """
          Applies random change of basis to each of the network layers.

        Returns:
            nn.Module of the network after teleportation
        """
<<<<<<< HEAD
        self.get_random_change_of_basis(cob_range)
        self.teleport()
=======
        self.get_random_change_of_basis(cob_range, sampling_type)
>>>>>>> 96a95446

    def teleport(self):
        for k, layer in enumerate(self.graph):
            layer['module'].apply_cob(prev_cob=layer['prev_cob'], next_cob=layer['cob'])

<<<<<<< HEAD
    def apply_cob(self):
        """
        Apply change of basis for layers without teleporting.
        Only changes the chages of basis for activation layer, pooling, ...

        """
        for k, layer in enumerate(self.graph):
            if not isinstance(layer['module'], NeuronLayerMixin):
                layer['module'].apply_cob(prev_cob=layer['prev_cob'], next_cob=layer['cob'])

    def set_change_of_basis(self, cob, contains_ones=False):
        """
            Set the change of basis for the network.
        """

        counter = 0
        current_cob = None  # Cob for last neuron layer to be applied following to non-neuron layers ie. Activations

        for i, layer in enumerate(self.graph):
            if isinstance(layer['module'], NeuronLayerMixin):
                # Check if this is the last neuron layer
                if not np.array([isinstance(l['module'], NeuronLayerMixin) for l in self.graph[i + 1:]]).any():
                    if contains_ones:
                        # TODO check that these are ones.
                        current_cob = cob[counter: counter + layer['module'].out_features]
                        counter += layer['module'].out_features
                    else:
                        current_cob = layer['module'].get_output_cob()

                # Check if this is the first neuron layer
                elif not np.array([isinstance(l['module'], NeuronLayerMixin) for l in self.graph[:i]]).any():
                    if contains_ones:
                        # TODO check that these are ones.
                        initial_cob = cob[counter: counter + layer['module'].in_features]
                        counter += layer['module'].in_features
                    else:
                        initial_cob = layer['module'].get_input_cob()
                    layer['prev_cob'] = initial_cob

                    # Apply change of basis for all previous layers.
                    for l in self.graph[:i]:
                        l['prev_cob'] = initial_cob
                        l['cob'] = initial_cob

                    current_cob = cob[counter: counter + layer['module'].out_features]
                    counter += layer['module'].out_features
                else:
                    current_cob = cob[counter: counter + layer['module'].out_features]
                    counter += layer['module'].out_features

            if isinstance(layer['module'], Add):
                connection_layer_index = min(layer['in'])  # Get the first layer

                if not np.array([isinstance(l['module'], NeuronLayerMixin) for l in self.graph[i + 1:]]).any():
                    '''If there is no layer after, previous layer must be ones. '''
                    raise ValueError("NOT SUPPORTED YET: Must have neuron layer after residual connection")

                current_cob = self.graph[connection_layer_index]['cob']

            if isinstance(layer['module'], Concat):
                '''If the layer is concatenation the change of basis for this layer is the concatenation of all change
                   of basis of previous connected layers.
                '''
                previous_layer_indexes = self.graph[i]['in']
                current_cob = np.concatenate([self.graph[j]['cob'] for j in previous_layer_indexes])

            if i > 0:
                # if multiple inputs, get input that is i-1 else get the first input
                input_layer_index = max(layer['in'])
                layer['prev_cob'] = self.graph[input_layer_index]['cob']

            layer['cob'] = current_cob
=======
        return self.network
>>>>>>> 96a95446

    def reset_weights(self):
        """Reset all layers."""

        def reset(m):
            for m in self.modules():
                getattr(m, 'reset_parameters', lambda: None)()

        self.apply(reset)

    def get_neuron_layers(self) -> List:
        """
            Get the layer in the network that contain weights (therefore change of basis)

        Returns:
            List of nn.Modules
        """
        return [l for l in self.grapher.ordered_layers if isinstance(l, NeuronLayerMixin)]

    def get_weights(self, concat: bool = True, flatten=True, bias=True) -> Union[torch.Tensor, List[torch.Tensor]]:
        """
            Return model weights

        Args:
            concat (bool): if true weights are returned as concatenated torch tensor,
                            else in the form of a list of Tensors

        Returns:
            torch.Tensor or list containing model weights

        """
        w = []

        for k, layer in enumerate(self.get_neuron_layers()):
            w.extend(layer.get_weights(flatten=flatten, bias=bias))

        if concat:
            return torch.cat(w)
        else:
            return w

    def set_weights(self, weights: Union[torch.Tensor, np.ndarray]):
        """
            Set weights to the network.

        Args:
            weights (Union[torch.Tensor, np.ndarray]): weights to set.
        """
        counter = 0
        for k, layer in enumerate(self.get_neuron_layers()):
            nb_params = layer.get_nb_params()
            w = weights[counter:counter + nb_params]
            layer.set_weights(w)
            counter += nb_params

    def get_grad(self, data: torch.Tensor, target: torch.Tensor, loss_fn: Callable,
                 concat: bool = True, zero_grad: bool = True) -> Union[torch.Tensor, List[torch.Tensor]]:
        """
            Return model gradients for data, target and loss function.
        Args:
            data (torch.Tensor): input data for the network
            target (torch.Tensor): target ouput
            loss_fn (Callable):
            concat (bool): if true weights are returned as concatenated torch tensor,
                            else in the form of a list of Tensors
            zero_grad (bool): if true gradients are reset before computing them on new data.

        Returns:
            torch.Tensor or list containing model weights

        """
        if zero_grad:
            self.network.zero_grad()

        grad = []
        output = self.network(data)
        loss = loss_fn(output, target)
        loss.backward()
        for k, layer in enumerate(self.get_neuron_layers()):
            grad.append(layer.weight.grad.flatten())

            if layer.bias is not None:
                grad.append(layer.bias.grad.flatten())

        if concat:
            return torch.cat(grad)
        else:
            return grad

    def get_cob(self, concat=True, contain_ones=False):
        """
            Get change of basis for network.

        Returns:
            List of change of basis for each layer.
        """
        cob = []
        for i, layer in enumerate(self.graph):
            if isinstance(layer['module'], NeuronLayerMixin):
                # Last layer
                if not np.array([isinstance(l['module'], NeuronLayerMixin) for l in self.graph[i + 1:]]).any():
                    if contain_ones:
                        cob.append(layer['cob'])
                # First layer
                elif not np.array([isinstance(l['module'], NeuronLayerMixin) for l in self.graph[:i]]).any():
                    if contain_ones:
                        cob.append(layer['prev_cob'])
                    cob.append(layer['cob'])
                else:
                    cob.append(layer['cob'])

        if concat:
            return torch.cat(cob)
        else:
            return cob

    def calculate_cob(self, initial_weights, target_weights, concat=True):
        layers = self.get_neuron_layers()

        cob = [layers[0].get_input_cob()]
        for i in range(len(layers) - 2):
            t = layers[i].calculate_cob(initial_weights[i], target_weights[i], cob[-1])
            cob.append(t)

        print("Last layer")
        print(layers[-2].out_features)
        t = []
        for i in range(layers[-2].out_features):
            w0 = initial_weights[-2][i, :]
            w0_hat = target_weights[-2][i, :]
            w1 = initial_weights[-1][:, i]
            w1_hat = target_weights[-1][:, 1]
            t0 = cob[-1]
            t2 = layers[-1].get_output_cob()

            print(w0.shape)
            print(w1.shape)
            print(w0_hat.shape)
            print(w1_hat.shape)
            print(t0.shape)
            print(t2.shape)

            ti = torch.tensor(1.1)

            eta = 0.001

            for _ in range(20):
                print((w0 / t0).dot(w0 / t0))
                print((w0 / t0).dot(w0_hat))
                print((w1 * t2).dot(w1 * t2))
                print((w1 * t2).dot(w1_hat))
                grad = (2 * ti * (w0 / t0).dot(w0 / t0) -
                        2 * (w0 / t0).dot(w0_hat) -
                        2 * torch.pow(ti, -3) * (w1 * t2).dot(w1 * t2) +
                        2 * torch.pow(ti, -2) * (w1 * t2).dot(w1_hat))
                print("ti: ", ti)
                print("grad: ", grad)
                ti = ti - eta * grad

            print("final ti: ", ti)
            t.append(ti)

        cob.append(torch.tensor(t))

        cob.pop(0)
        # cob.pop(-1)

        if concat:
            return torch.cat(cob)
        else:
            return cob


if __name__ == '__main__':
    from tests.cobmodels_test import *
    from neuralteleportation.models.generic_models.residual_models import *
    from neuralteleportation.models.generic_models.dense_models import *
    from neuralteleportation.models.model_zoo.resnetcob import *

    model = resnet18COB(pretrained=False)
    sample_input_shape = (1, 3, 224, 224)

    model = NeuralTeleportationModel(network=model, input_shape=sample_input_shape)

    sample_input = torch.rand(sample_input_shape)

    pred1 = model(sample_input)
    w1 = model.get_weights()
    model.random_teleport(cob_range=1)
    pred2 = model(sample_input)
    w2 = model.get_weights()

    print("Predictions all close: ", np.allclose(pred1.detach().numpy(), pred2.detach().numpy()))
    print("Average difference between predictions: ", (pred1 - pred2).mean())
    print("Average difference between weights : ", (w1 - w2).abs().mean())
    print("Sample weights: ")
    print(w1[0:10])
    print(w2[0:10])

    print("Samples Predictions")
    print(pred1.flatten()[0:10])
    print(pred2.flatten()[0:10])

    model.grapher.plot()<|MERGE_RESOLUTION|>--- conflicted
+++ resolved
@@ -32,7 +32,6 @@
     def forward(self, x):
         return self.network(x)
 
-<<<<<<< HEAD
     def initialize_cob(self):
         size = 0
         neuron_layers = self.get_neuron_layers()
@@ -52,10 +51,7 @@
 
         return get_random_cob(range=cob_range, size=size, requires_grad=True)
 
-    def get_random_change_of_basis(self, basis_range=10):
-=======
     def get_random_change_of_basis(self, basis_range=0.5, sampling_type='usual'):
->>>>>>> 96a95446
         """
           Compute random change of basis for every layer in the network.
         """
@@ -111,18 +107,13 @@
         Returns:
             nn.Module of the network after teleportation
         """
-<<<<<<< HEAD
         self.get_random_change_of_basis(cob_range)
         self.teleport()
-=======
-        self.get_random_change_of_basis(cob_range, sampling_type)
->>>>>>> 96a95446
 
     def teleport(self):
         for k, layer in enumerate(self.graph):
             layer['module'].apply_cob(prev_cob=layer['prev_cob'], next_cob=layer['cob'])
 
-<<<<<<< HEAD
     def apply_cob(self):
         """
         Apply change of basis for layers without teleporting.
@@ -132,6 +123,8 @@
         for k, layer in enumerate(self.graph):
             if not isinstance(layer['module'], NeuronLayerMixin):
                 layer['module'].apply_cob(prev_cob=layer['prev_cob'], next_cob=layer['cob'])
+
+        return self.network
 
     def set_change_of_basis(self, cob, contains_ones=False):
         """
@@ -195,9 +188,6 @@
                 layer['prev_cob'] = self.graph[input_layer_index]['cob']
 
             layer['cob'] = current_cob
-=======
-        return self.network
->>>>>>> 96a95446
 
     def reset_weights(self):
         """Reset all layers."""

# Neural Teleportation    
 
## Description   

Neural network teleportation using representation theory of quivers. 

## How to run   
First, install dependencies   
```bash
<<<<<<< HEAD

=======
>>>>>>> 829030a4
# set-up project's environment
cd neuralteleportation
conda env create -f neuralteleportation.yml

# activate the environment so that we install the project's package in it
conda activate neuralteleportation
pip install -e .

```
To test that the project was installed successfully, you can try the following command from the Python REPL:
```python

# now you can do:
from neuralteleportation.neuralteleportationmodel import NeuralTeleportationModel   
``` 

## Repository content

This repository contains the code necessary to teleport a neural network. 

* [neuralteleportation](neuralteleportation) : contains the main classes for network teleportation. 
* [layers](neuralteleportation/layers): contains the classes necessary for teleporting individual layers. 
* [models](neuralteleportation/models): contains frequently used models such as MLP, VGG, ResNet and DenseNet
* [experiments](neuralteleportation/experiments): contains experiments using teleportation. 
* [tests](tests): contains black-box tests for network teleportation. 

## Running experiments

* Micro-teleportations (Figure 4): Running the script *neuralteleportation/experiments/micro_teleportation/microteleportation.py* as
```bash
python neuralteleportation/experiments/micro_teleportation/microteleportation.py
```

produces histograms of angles of gradient vs micro-teleportations for MLP, VGG, ResNet and DenseNet on CIFAR-10 and random data.

* Interpolations (Figure 5): Running the script *neuralteleportation/experiments/flatness_1D_interp.py* as
```bash
python neuralteleportation/experiments/flatness_1D_interp.py
```

traines two MlPs A and B, with batch-sizes 8 and 2014, respectively. Then interpolates between the two trained model and plots the accuracy/loss profile in that interpolation. Finally, teleports A and B with CoB-range of 0.9, and plots the accuracy/loss profile of the interpolation between the teleportations of A and B.

Hyperparameters can be found in the usage of the script.

* SGD vs Teleportation (Figure 6): Running the yaml file *neuralteleportation/experiments/config/SGD_vs_teleport.yml* in a cluster with slurm
```bash
$HOME/neuralteleportation/neuralteleportation/experiments/submit_teleport_training_batch.sh -p $HOME/neuralteleportation/ -d $HOME/datasets/ -f $HOME/neuralteleportation/neuralteleportation/experiments/config/SGD_vs_teleport.yml -v $HOME/virtualenv/ -m email@email.email --out_root_dir $HOME/scratch/SGDvsTeleport/Metrics/
```
The metrics have to be in 

produces all training metrics needed to reproduce those of figure 6 in the paper.

* Gradient changed by teleportation (Figure 7): Running the script *neuralteleportation/utils/statistics_teleportations.py*
```bash
python neuralteleportation/utils/statistics_teleportations.py
```

produces the four plots shown in figure 7 in the paper for MLP, VGG, ResNet and DenseNet on CIFAR-10.

* Teleportation vs SGD on other activation functions (Figure 8): Running the yaml file *neuralteleportation/experiments/config/OtherActivations.yml* in a cluster with slurm
```bash
$HOME/neuralteleportation/neuralteleportation/experiments/submit_teleport_training_batch.sh -p $HOME/neuralteleportation/ -d $HOME/datasets/ -f $HOME/neuralteleportation/neuralteleportation/experiments/config/OtherActivations.yml -v $HOME/virtualenv/ -m email@email.email --out_root_dir $HOME/scratch/init/experiment-2
```

produces all the metrics needed to reproduce the plots of figure 8.

* Teleportation vs different initializations (Figure 9): Running the yaml file *neuralteleportation/experiments/config/Initializations.yml* in a cluster with slurm



* Pseudo-teleportation vs SGD (Figure 10): Running the yaml file *neuralteleportation/experiments/config/pseudoo_teleportation.yaml* in a cluster with slurm
```bash
$HOME/neuralteleportation/neuralteleportation/experiments/submit_teleport_training_batch.sh -p $HOME/neuralteleportation/ -d $HOME/datasets/ -f $HOME/neuralteleportation/neuralteleportation/experiments/config/SGD_vs_PseudoTeleport.yml -v $HOME/virtualenv/ -m email@email.email --out_root_dir $HOME/scratch/init/experiment-3
```

produces all the metrics necessary to reproduce the plots of figure 10 in the paper.

* Histogram comparision before and after teleportation (Figure 11): Running the script *neuralteleportation/experiments/weights_histogram.py*
```bash
python neuralteleportation/experiments/weights_histogram.py
```

produces the histograms shown in figure 11 in the paper.

* Generating box plots from the metrics files of training experiments. Metrics have to be ordered by model and dataset, for example a directory VGG_cifar10 should contain 5 runs over two optimizers (SGD and SGD+momentum) with three learning rates (0.01, 0.001 and 0.0001) with and without teleportation.
```bash
python neuralteleportation/experiments/visualize/generate_mean_graphs.py --metrics validate_accuracy --group_by teleport optimizer --experiment_dir ../Results_NeuralTeleportation/SGDvsTeleport/Metrics/VGG_cifar10/ --boxplot --box_epochs 30 60 95 --out_dir ../Results_NeuralTeleportation/SGDvsTeleport/Plots/
```

## Known Limitations

* Can't use opperations in the foward method (only nn.Modules)
* Can't use nn.modules more than once (causes error in graph creation and if the layer have teleportation parameters)
* The order of layers is important when using Skip connections and residual connections. 
The first input must be computed in the network before the second input. The following example illustrates how to use these layers.
```python
class network(nn.Module):
    def forward(x):
        x1 = layer1(x) # Computed first
        x2 = layer2(x1) # Computed second

        x3 = Add(x1, x2) # x1 comes before x2.
``` <|MERGE_RESOLUTION|>--- conflicted
+++ resolved
@@ -7,10 +7,6 @@
 ## How to run   
 First, install dependencies   
 ```bash
-<<<<<<< HEAD
-
-=======
->>>>>>> 829030a4
 # set-up project's environment
 cd neuralteleportation
 conda env create -f neuralteleportation.yml

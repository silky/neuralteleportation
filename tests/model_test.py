from typing import Tuple

import numpy as np
import torch
import torch.nn as nn

from neuralteleportation.neuralteleportationmodel import NeuralTeleportationModel


def test_set_weights(network: nn.Module, input_shape: Tuple = (1, 1, 28, 28), model_name: str = None):
    """
        test_set_weights checks if method set_weights() in NeuralTeleportationModel works
    Args:
        network (nn.Module): Network to test
        input_shape (tuple): Input shape of network
        model_name (str): The name or label assigned to differentiate the model
    """
    model_name = model_name or network.__class__.__name__

    model = NeuralTeleportationModel(network, input_shape)
    w1 = model.get_weights()

    model.reset_weights()
    model.set_weights(w1)
    w2 = model.get_weights()

    assert np.allclose(w1.detach().numpy(), w2.detach().numpy())
    print("Weights set successfully for " + model_name + " model.")

    # assert not np.allclose(w1, w2)
    assert np.allclose(w1.detach().numpy(), w2.detach().numpy())


def test_teleport(network: nn.Module, input_shape: Tuple = (1, 1, 28, 28), verbose: bool = False,
                  atol: float = 1e-5, model_name: str = None):
    """
        Return mean of the difference between the weights of network and a random teleportation, and checks if
        teleportation has the same network function

    Args:
        network (nn.Module): Network to be tested
        input_shape (tuple): Input shape of network
        verbose (bool): Flag to print comparision between network and a teleportation
        atol (float): Absolute tolerance allowed between outputs to pass the test
        model_name (str): The name or label assigned to differentiate the model

    Returns:
        float with the average of the difference between the weights of the network and a teleportation
    """
    model_name = model_name or network.__class__.__name__
    model = NeuralTeleportationModel(network=network, input_shape=input_shape)
    x = torch.rand(input_shape)
    pred1 = model(x).detach().numpy()
    w1 = model.get_weights().detach().numpy()

    model.random_teleport()

    pred2 = model(x).detach().numpy()
    w2 = model.get_weights().detach().numpy()

    diff_average = np.mean(np.abs((pred1 - pred2)))

    if verbose:
        print("Sample outputs: ")
        print("Pre teleportation: ", pred1.flatten()[:10])
        print("Post teleportation: ", pred2.flatten()[:10])
        print("Diff weight average: ", np.mean(np.abs((w1 - w2))))
        print("Diff prediction average: ", diff_average)

    assert not np.allclose(w1, w2)
<<<<<<< HEAD
    assert np.allclose(pred1, pred2, atol=1e-5), "Teleporation did not work. Average difference: {}".format(
        diff_average)
=======
    assert np.allclose(pred1, pred2, atol=atol), "Teleporation did not work for model {}. Average difference: {}".\
        format(model_name, diff_average)

>>>>>>> 96a95446
    print("Teleportation successful for " + model_name + " model.")
    return diff_average


def test_reset_weights(network: nn.Module, input_shape: Tuple = (1, 1, 28, 28), model_name: str = None):
    """
        test_reset_weights checks if method reset_weights() in NeuralTeleportationModel works

    Args:
        network (nn.Module): Network to be tested
        input_shape (tuple): Input shape of network
        model_name (str): The name or label assigned to differentiate the model

    """
    model_name = model_name or network.__class__.__name__
    model = NeuralTeleportationModel(network, input_shape=input_shape)
    w1 = model.get_weights().detach().numpy()
    model.reset_weights()
    w2 = model.get_weights().detach().numpy()

    assert not np.allclose(w1, w2)
    print("Reset weights successful for " + model_name + " model.")


def test_set_cob(network, model_name, input_shape=(1, 1, 28, 28), verbose=False):
    x = torch.rand(input_shape)
    model = NeuralTeleportationModel(network, input_shape=input_shape)
    model.random_teleport()
    w1 = model.get_weights()
    t1 = model.get_cob()
    pred1 = model(x)

    model.reset_weights()
    pred2 = model(x)

    model.set_change_of_basis(t1)
    model.set_weights(w1)
    model.apply_cob()

    pred3 = model(x)

    if verbose:
        print("Diff prediction average: ", (pred1 - pred3).mean())
        print("Pre teleportation: ", pred1.flatten()[:10])
        print("Post teleportation: ", pred3.flatten()[:10])

    assert not np.allclose(pred1.detach().numpy(), pred2.detach().numpy(), atol=1e-5)
    assert np.allclose(pred1.detach().numpy(), pred3.detach().numpy(), atol=1e-5), "Set cob/weights did not work."

    print("Set cob successful for " + model_name + " model.")


def test_calculate_cob(network, model_name, input_shape=(1, 1, 28, 28), noise=False, verbose=False):
    model = NeuralTeleportationModel(network=network, input_shape=input_shape)

    w1 = model.get_weights(concat=False, flatten=False, bias=False)
    model.random_teleport()
    w2 = model.get_weights(concat=False, flatten=False, bias=False)

    if noise:
        for w in w2:
            w += torch.rand(w.shape) * 0.001

    cob = model.get_cob()
    calculated_cob = model.calculate_cob(w1, w2)

    if verbose:
        print("Cob: ", cob.flatten()[:10])
        print("Calculated cob: ", calculated_cob.flatten()[:10])

    assert np.allclose(cob, calculated_cob)

    print("Calculate cob successful for " + model_name + " model.")


# def test_calculate_cob2(network, input_shape=(1, 1, 28, 28), noise=False, verbose=True):
#     model = NeuralTeleportationModel(network=network, input_shape=input_shape)
#
#     _w1 = model.get_weights()
#     w1 = model.get_weights(concat=False, flatten=False, bias=False)
#     model.random_teleport()
#     w2 = model.get_weights(concat=False, flatten=False, bias=False)
#     _w2 = model.get_weights()
#
#     if noise:
#         for w in w2:
#             w += torch.rand(w.shape) * 0.001
#
#     calculated_cob = model.calculate_cob(w1, w2)
#
#     model.set_weights(_w1)
#     model.set_change_of_basis(calculated_cob)
#     model.teleport()
#
#     _w2_ = model.get_weights()
#
#     if verbose:
#         print("Cob: ", _w2.flatten()[:10])
#         print("Calculated cob: ", _w2_.flatten()[:10])
#
#     # assert np.allclose(_w2_, _w2)


if __name__ == '__main__':
    import torch.nn as nn
    from torch.nn.modules import Flatten
    from neuralteleportation.layers.layer_utils import swap_model_modules_for_COB_modules

    cnn_model = torch.nn.Sequential(
        nn.Conv2d(1, 32, 3, 1),
        nn.ReLU(),
        nn.Conv2d(32, 64, 3, stride=2),
        nn.ReLU(),
        Flatten(),
        nn.Linear(9216, 128),
        nn.ReLU(),
        nn.Linear(128, 10)
    )

    mlp_model = torch.nn.Sequential(
        Flatten(),
        nn.Linear(784, 128),
        nn.ReLU(),
        nn.Linear(128, 10)
    )

    cnn_model = swap_model_modules_for_COB_modules(cnn_model)
    mlp_model = swap_model_modules_for_COB_modules(mlp_model)

    test_set_weights(network=mlp_model, model_name="MLP")
    test_teleport(network=mlp_model, model_name="MLP")
    test_reset_weights(network=mlp_model, model_name="MLP")

    test_set_weights(network=cnn_model, model_name="Convolutional")
    test_teleport(network=cnn_model, model_name="Convolutional")
    test_reset_weights(network=cnn_model, model_name="Convolutional")

    test_set_cob(network=mlp_model, model_name="MLP")
    test_set_cob(network=cnn_model, model_name="Convolutional")

    test_calculate_cob(network=mlp_model, model_name="MLP")
    test_calculate_cob(network=cnn_model, model_name="Convolutional")<|MERGE_RESOLUTION|>--- conflicted
+++ resolved
@@ -18,17 +18,14 @@
     model_name = model_name or network.__class__.__name__
 
     model = NeuralTeleportationModel(network, input_shape)
-    w1 = model.get_weights()
+    w1 = model.get_weights().detach().numpy()
 
     model.reset_weights()
     model.set_weights(w1)
-    w2 = model.get_weights()
-
-    assert np.allclose(w1.detach().numpy(), w2.detach().numpy())
+    w2 = model.get_weights().detach().numpy()
+
+    assert np.allclose(w1, w2)
     print("Weights set successfully for " + model_name + " model.")
-
-    # assert not np.allclose(w1, w2)
-    assert np.allclose(w1.detach().numpy(), w2.detach().numpy())
 
 
 def test_teleport(network: nn.Module, input_shape: Tuple = (1, 1, 28, 28), verbose: bool = False,
@@ -68,14 +65,9 @@
         print("Diff prediction average: ", diff_average)
 
     assert not np.allclose(w1, w2)
-<<<<<<< HEAD
-    assert np.allclose(pred1, pred2, atol=1e-5), "Teleporation did not work. Average difference: {}".format(
-        diff_average)
-=======
     assert np.allclose(pred1, pred2, atol=atol), "Teleporation did not work for model {}. Average difference: {}".\
         format(model_name, diff_average)
 
->>>>>>> 96a95446
     print("Teleportation successful for " + model_name + " model.")
     return diff_average
 

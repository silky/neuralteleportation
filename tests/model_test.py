--- conflicted
+++ resolved
@@ -21,6 +21,8 @@
     assert np.allclose(w1, w2)
     print("Weights set successfully for " + model_name + " model.")
 
+    # assert not np.allclose(w1, w2)
+    assert np.allclose(w1, w3)
 
 def test_teleport(network, model_name, input_shape=(1, 1, 28, 28), verbose=False):
     """
@@ -153,18 +155,6 @@
     cnn_model = swap_model_modules_for_COB_modules(cnn_model)
     mlp_model = swap_model_modules_for_COB_modules(mlp_model)
 
-<<<<<<< HEAD
-    # test_set_weights(network=mlp_model)
-    # test_teleport(network=mlp_model)
-    # test_reset_weights(network=mlp_model)
-    #
-    # test_set_weights(network=cnn_model)
-    # test_teleport(network=cnn_model)
-    # test_reset_weights(network=cnn_model)
-
-    test_calculate_cob(mlp_model, verbose=True, noise=False)
-    test_calculate_cob2(mlp_model, verbose=True, noise=False)
-=======
     test_set_weights(network=mlp_model, model_name="MLP")
     test_teleport(network=mlp_model, model_name="MLP")
     test_reset_weights(network=mlp_model, model_name="MLP")
@@ -172,4 +162,6 @@
     test_set_weights(network=cnn_model, model_name="Convolutional")
     test_teleport(network=cnn_model, model_name="Convolutional")
     test_reset_weights(network=cnn_model, model_name="Convolutional")
->>>>>>> 83fe09b0
+
+    test_calculate_cob(mlp_model, verbose=True, noise=False)
+    test_calculate_cob2(mlp_model, verbose=True, noise=False)
